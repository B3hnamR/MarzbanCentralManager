--- conflicted
+++ resolved
@@ -1649,11 +1649,7 @@
     fi
 }
 
-<<<<<<< HEAD
 clean_old_logs() {
-=======
-cleanup_old_backups() {
->>>>>>> 23db29f3
     log "INFO" "Cleaning old log files..."
 
     echo -e "\n${YELLOW}This will remove log files older than 30 days.${NC}"
@@ -2879,18 +2875,12 @@
         # Clean Docker logs
         log "DEBUG" "Checking type of command_exists before use in clean_old_logs:"
         type command_exists || log "ERROR" "command_exists is not recognized here!"
+        
         if command_exists docker; then
-<<<<<<< HEAD
-            # log "INFO" "Docker command found, attempting to prune Docker system logs." # Optional: can be enabled for more verbose logging
-            docker system prune -f --filter "until=720h" >/dev/null 2>&1 && cleaned=$((cleaned + 1))
-        else
-            # log "INFO" "Docker command not found, skipping Docker log cleanup." # Optional
-=======
             log "INFO" "Docker command found, attempting to prune Docker system logs."
             docker system prune -f --filter "until=720h" >/dev/null 2>&1 && cleaned=$((cleaned + 1))
         else
             log "INFO" "Docker command not found, skipping Docker log cleanup."
->>>>>>> 23db29f3
         fi
 
         log "SUCCESS" "Log cleanup completed. $cleaned log sources cleaned."
