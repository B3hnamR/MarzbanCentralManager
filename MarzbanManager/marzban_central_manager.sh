--- conflicted
+++ resolved
@@ -3122,28 +3122,30 @@
         read -p "Please enter your choice [1-12, x]: " choice
 
         case "$choice" in
-<<<<<<< HEAD
-            1) import_single_node || true; read -p "Press Enter to continue..." ;;
-            2) remove_node || true; read -p "Press Enter to continue..." ;;
-            3) update_existing_node || true; read -p "Press Enter to continue..." ;;
-            4) bulk_sync_haproxy || true; read -p "Press Enter to continue..." ;;
-            5) monitor_node_health_status || true; read -p "Press Enter to continue..." ;;
-            6) bulk_update_configurations || true; read -p "Press Enter to continue..." ;;
-            7) deploy_new_node_professional_enhanced || true; read -p "Press Enter to continue..." ;;
-            8) configure_marzban_api || true; read -p "Press Enter to continue..." ;;
-            9) backup_restore_menu || true; read -p "Press Enter to continue..." ;;
-            10) nginx_management_menu || true; read -p "Press Enter to continue..." ;;
-            11) bulk_node_operations || true; read -p "Press Enter to continue..." ;;
-            12) show_system_diagnostics || true; read -p "Press Enter to continue..." ;;
-=======
-            1) import_single_node; read -p "Press Enter to continue..." ;;
-            2) remove_node; read -p "Press Enter to continue..." ;;
-            3) update_existing_node; read -p "Press Enter to continue..." ;;
-            4) log "INFO" "This feature is not yet implemented."; read -p "Press Enter to continue..." ;;
-            5) monitor_node_health_status; read -p "Press Enter to continue..." ;;
-            6) log "INFO" "This feature is not yet implemented."; read -p "Press Enter to continue..." ;;
-            7) deploy_new_node_professional_enhanced; read -p "Press Enter to continue..." ;;
->>>>>>> e356d137
+            1) import_single_node || true
+               read -p "Press Enter to continue..." ;;
+            2) remove_node || true
+               read -p "Press Enter to continue..." ;;
+            3) update_existing_node || true
+               read -p "Press Enter to continue..." ;;
+            4) bulk_sync_haproxy || true
+               read -p "Press Enter to continue..." ;;
+            5) monitor_node_health_status || true
+               read -p "Press Enter to continue..." ;;
+            6) bulk_update_configurations || true
+               read -p "Press Enter to continue..." ;;
+            7) deploy_new_node_professional_enhanced || true
+               read -p "Press Enter to continue..." ;;
+            8) configure_marzban_api || true
+               read -p "Press Enter to continue..." ;;
+            9) backup_restore_menu || true
+               read -p "Press Enter to continue..." ;;
+            10) nginx_management_menu || true
+                read -p "Press Enter to continue..." ;;
+            11) bulk_node_operations || true
+                read -p "Press Enter to continue..." ;;
+            12) show_system_diagnostics || true
+                read -p "Press Enter to continue..." ;;
             x|X)
                 log "INFO" "Exiting Marzban Central Manager. Goodbye!"
                 exit 0
